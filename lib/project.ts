--- conflicted
+++ resolved
@@ -94,79 +94,33 @@
 }
 
 function src(this: Project) {
-	let configPath = this.projectDirectory;
+	let configPath = path.dirname(this.configFileName);
+
 	let base: string;
-	if (this.options.rootDir) {
-		base = path.resolve(configPath, this.options.rootDir);
+	if (this.options["rootDir"]) {
+		base = path.resolve(configPath, this.options["rootDir"]);
 	}
 
-	if (!this.config.files) {
-		let files = [path.join(configPath, '**/*.ts'), path.join(configPath, '**/*.tsx')];
+	const content: any = {};
+	if (this.config.include) content.include = this.config.include;
+	if (this.config.exclude) content.exclude = this.config.exclude;
+	if (this.config.files) content.files = this.config.files;
+	if (this.options['allowJs']) content.compilerOptions = { allowJs: true };
+	const { fileNames, errors } = this.typescript.parseJsonConfigFileContent(
+		content,
+		this.typescript.sys,
+		this.projectDirectory);
 
-		if (this.options.allowJs) {
-			files.push(path.join(configPath, '**/*.js'));
-			files.push(path.join(configPath, '**/*.jsx'));
-		}
+	for (const error of errors) {
+		console.log(error.messageText);
+	}
 
-		if (this.config.exclude instanceof Array) {
-			files = files.concat(
-				// Exclude files
-				this.config.exclude.map(file => '!' + path.resolve(configPath, file)),
-				// Exclude directories
-				this.config.exclude.map(file => '!' + path.resolve(configPath, file) + '/**')
-			);
-		}
-		if (base !== undefined) {
-			return vfs.src(files, { base });
-		}
-		const srcStream = vfs.src(files);
-		const sources = new stream.Readable({ objectMode: true });
-		sources._read = () => {};
-		const resolvedFiles: gutil.File[] = [];
-		srcStream.on('data', (file: gutil.File) => {
-			resolvedFiles.push(file);
-		});
-		srcStream.on('finish', () => {
-			const sourceFiles = resolvedFiles
-				.filter(file => file.path.substr(-5) !== ".d.ts");
-			const base = utils.getCommonBasePathOfArray(
-				sourceFiles.map(file => path.dirname(file.path))
-			);
-			for (const file of sourceFiles) {
-				file.base = base;
-				sources.push(file);
-			}
-			sources.emit('finish');
-		});
-		return srcStream;
-	}
-	const files = this.config.files.map(file => path.resolve(configPath, file));
-	if (base === undefined) base = utils.getCommonBasePathOfArray(files.map(file => path.dirname(file)));
-
-	const resolvedFiles: string[] = [];
-	const checkMissingFiles = through2.obj(function (file: gutil.File, enc, callback) {
-		this.push(file);
-		resolvedFiles.push(utils.normalizePath(file.path));
-		callback();
-	});
-	checkMissingFiles.on('finish', () => {
-		for (const fileName of this.config.files) {
-			const fullPaths = [
-				utils.normalizePath(path.join(configPath, fileName)),
-				utils.normalizePath(path.join(process.cwd(), configPath, fileName))
-			];
-
-			if (resolvedFiles.indexOf(fullPaths[0]) === -1 && resolvedFiles.indexOf(fullPaths[1]) === -1) {
-				const error = new Error(`error TS6053: File '${ fileName }' not found.`);
-				console.error(error.message);
-				checkMissingFiles.emit('error', error);
-			}
-		}
-	});
+	if (base === undefined) base = utils.getCommonBasePathOfArray(
+		fileNames.filter(file => file.substr(-5) !== ".d.ts")
+			.map(file => path.dirname(file)));
 
 	const vinylOptions = { base, allowEmpty: true };
-	return vfs.src(this.config.files.map(file => path.resolve(configPath, file)), vinylOptions)
-		.pipe(checkMissingFiles);
+	return vfs.src(fileNames, vinylOptions);
 }
 
 export interface ICompileStream extends NodeJS.ReadWriteStream {
@@ -183,7 +137,6 @@
 		this.on('error', () => {});
 	}
 
-<<<<<<< HEAD
 	private project: ProjectInfo;
 
 	_write(file: any, encoding, cb: (err?) => void);
@@ -201,63 +154,6 @@
 		const inputFile = this.project.input.addGulp(file);
 
 		this.project.compiler.inputFile(inputFile);
-=======
-	src() {
-		let configPath = path.dirname(this.configFileName);
-
-		let base: string;
-		if (this.options["rootDir"]) {
-			base = path.resolve(configPath, this.options["rootDir"]);
-		}
-
-		if ((this.typescript as tsApi.TypeScript).parseJsonConfigFileContent && (this.typescript as tsApi.TypeScript).sys) {
-			const content: any = {};
-			if (this.config.include) content.include = this.config.include;
-			if (this.config.exclude) content.exclude = this.config.exclude;
-			if (this.config.files) content.files = this.config.files;
-			if (this.options['allowJs']) content.compilerOptions = { allowJs: true };
-			const { fileNames, errors } = (this.typescript as tsApi.TypeScript).parseJsonConfigFileContent(
-				content,
-				(this.typescript as tsApi.TypeScript).sys,
-				this.projectDirectory);
-
-			for (const error of errors) {
-				console.log(error.messageText);
-			}
-
-			if (base === undefined) base = utils.getCommonBasePathOfArray(
-				fileNames.filter(file => file.substr(-5) !== ".d.ts")
-					.map(file => path.dirname(file)));
-
-			const vinylOptions = { base, allowEmpty: true };
-			return vfs.src(fileNames, vinylOptions);
-		}
-
-		if (!this.config.files) {
-			let files: string[] = [];
-
-			//If neither 'files' nor 'include' option is defined,
-			//take all .ts files (or .ts, .js, .jsx if required) by default.
-			if (!this.config.include) {
-				files.push(path.join(configPath, '**/*.ts'));
-
-				if (tsApi.isTS16OrNewer(this.typescript)) {
-					files.push(path.join(configPath, '**/*.tsx'));
-				}
-				if ((<tsApi.TSOptions18> this.options).allowJs) {
-					files.push(path.join(configPath, '**/*.js'));
-					files.push(path.join(configPath, '**/*.jsx'));
-				}
-			}
-			else if (this.config.include instanceof Array) {
-				files = files.concat(
-					// Include files
-					this.config.include.map(file => path.resolve(configPath, file)),
-					// Include directories
-					this.config.include.map(file => path.resolve(configPath, file) + '/**')
-				);
-			}
->>>>>>> 69392310
 
 		cb();
 	}
@@ -266,7 +162,13 @@
 	}
 
 	end(chunk?, encoding?, callback?) {
-		this._write(chunk, encoding, callback);
+		if (typeof chunk === 'function') {
+			this._write(null, null, chunk);
+		} else if (typeof encoding === 'function') {
+			this._write(chunk, null, encoding);
+		} else {
+			this._write(chunk, encoding, callback);
+		}
 		this.project.compiler.inputDone();
 	}
 
