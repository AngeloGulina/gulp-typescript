import * as ts from 'typescript';
import * as fs from 'fs';
import * as gutil from 'gulp-util';
import * as path from 'path';
import * as stream from 'stream';
import * as project from './project';
import * as utils from './utils';
import * as _filter from './filter';
import * as _reporter from './reporter';
import * as compiler from './compiler';
import * as tsApi from './tsapi';
import * as through2 from 'through2';
import { VinylFile, TsConfig } from './types';

const PLUGIN_NAME = 'gulp-typescript';

class CompileStream extends stream.Duplex {
	constructor(proj: project.Project) {
		super({objectMode: true});

		this.project = proj;

		// Backwards compatibility
		this.js = this;

		// Prevent "Unhandled stream error in pipe" when compilation error occurs.
		this.on('error', () => {});
	}

	private project: project.Project;

	_write(file: any, encoding, cb: (err?) => void);
	_write(file: VinylFile, encoding, cb = (err?) => {}) {
		if (!file) return cb();

		if (file.isNull()) {
			cb();
			return;
		}
		if (file.isStream()) {
			return cb(new gutil.PluginError(PLUGIN_NAME, 'Streaming not supported'));
		}

		const isFirstFile = this.project.input.firstSourceFile === undefined;

		const inputFile = this.project.input.addGulp(file);

		if (isFirstFile) {
			this.project.currentDirectory = this.project.input.firstSourceFile.gulp.cwd;
		}

		this.project.compiler.inputFile(inputFile);

		cb();
	}
	_read() {

	}

	end(chunk?, encoding?, callback?) {
		this._write(chunk, encoding, callback);
		this.project.compiler.inputDone();
	}

	js: stream.Readable;
	dts: stream.Readable = new CompileOutputStream();
}
class CompileOutputStream extends stream.Readable {
	constructor() {
		super({objectMode: true});
	}

	_read() {

	}
}

function compile();
function compile(proj: project.Project, filters?: compile.FilterSettings, theReporter?: _reporter.Reporter);
function compile(settings: compile.Settings, filters?: compile.FilterSettings, theReporter?: _reporter.Reporter);
function compile(param?: any, filters?: compile.FilterSettings, theReporter?: _reporter.Reporter): any {
	let proj: project.Project;
	if (param instanceof project.Project) {
		proj = param;
		if (proj.running) {
			throw new Error('gulp-typescript: A project cannot be used in two compilations at the same time. Create multiple projects with createProject instead.');
		}
		proj.running = true;
	} else {
		proj = compile.createProject(param || {});
	}

	const inputStream = new CompileStream(proj);

	proj.reset(inputStream.js, inputStream.dts);
	proj.filterSettings = filters;
	proj.reporter = theReporter || _reporter.defaultReporter();

	proj.compiler.prepare(proj);

	return inputStream;
}

type Enum = utils.Map<number | string>;
function createEnumMap(input: Enum): utils.Map<number> {
	const map: utils.Map<number> = {};
	const keys = Object.keys(input);

	for (const key of keys) {
		let value = input[key];
		if (typeof value === 'number') {
			map[key.toLowerCase()] = value;
		}
	}

	return map;
}

function getScriptTarget(typescript: typeof ts, language: string) {
	const map: utils.Map<ts.ScriptTarget> = createEnumMap((<any> typescript).ScriptTarget);
	return map[language.toLowerCase()];
}

function getModuleKind(typescript: typeof ts, moduleName: string) {
	const map: utils.Map<ts.ModuleKind> = createEnumMap((<any> typescript).ModuleKind);
	return map[moduleName.toLowerCase()];
}

function getModuleResolution(typescript: typeof ts, kind: string) {
	if ((<any> typescript).ModuleResolutionKind === undefined) {
		return undefined; // Not supported in TS1.4 & 1.5
	}
	// Enum member name is NodeJs, while option name is `node`
	if (kind === 'node') kind = 'nodejs';
	const map: utils.Map<number> = createEnumMap((<any> typescript).ModuleResolutionKind);
	return map[kind.toLowerCase()];
}

function getJsxEmit(typescript: typeof ts, jsx: string) {
	if ((<any> typescript).JsxEmit === undefined) {
		return undefined; // Not supported in TS1.4 & 1.5
	}
	const map: utils.Map<number> = createEnumMap((<any> typescript).JsxEmit);
	return map[jsx.toLowerCase()];
}

function getCompilerOptions(settings: compile.Settings, projectPath: string): ts.CompilerOptions {
	const tsSettings: ts.CompilerOptions = {};

	var typescript = settings.typescript || ts;

	for (const key in settings) {
		if (!Object.hasOwnProperty.call(settings, key)) continue;
		if (key === 'noExternalResolve' ||
			key === 'declarationFiles' ||
			key === 'sortOutput' ||
			key === 'typescript' ||
			key === 'target' || // Target, module, moduleResolution, sourceRoot & jsx are added below
			key === 'module' ||
			key === 'moduleResolution' ||
			key === 'jsx' ||
			key === 'sourceRoot' ||
			key === 'rootDir' ||
			key === 'sourceMap' ||
			key === 'inlineSourceMap') continue;

		tsSettings[key] = settings[key];
	}

	if (typeof settings.target === 'string') {
		tsSettings.target = getScriptTarget(typescript, <string> settings.target);
	} else if (typeof settings.target === 'number') {
		tsSettings.target = <number> settings.target;
	}
	if (typeof settings.module === 'string') {
		tsSettings.module = getModuleKind(typescript, <string> settings.module);
	} else if (typeof settings.module === 'number') {
		tsSettings.module = <number> settings.module;
	}
	if (typeof settings.jsx === 'string') {
		// jsx is not supported in TS1.4 & 1.5, so we cannot do `tsSettings.jsx = `, but we have to use brackets.
		tsSettings['jsx'] = getJsxEmit(typescript, <string> settings.jsx);
	} else if (typeof settings.jsx === 'number') {
		tsSettings['jsx'] = <number> settings.jsx;
	}
	if (typeof settings.moduleResolution === 'string') {
		// moduleResolution is not supported in TS1.4 & 1.5, so we cannot do `tsSettings.moduleResolution = `, but we have to use brackets.
		tsSettings['moduleResolution'] = getModuleResolution(typescript, <string> settings.moduleResolution);
	} else if (typeof settings.moduleResolution === 'number') {
		tsSettings['moduleResolution'] = <number> settings.moduleResolution;
	}

	if (tsApi.isTS14(typescript)) {
		if (tsSettings.target === undefined) {
			// TS 1.4 has a bug that the target needs to be set.
			// This block can be removed when a version that solves this bug is published.
			// The bug is already fixed in the master of TypeScript
			tsSettings.target = ts.ScriptTarget.ES3;
		}
		if (tsSettings.module === undefined) {
			// Same bug in TS 1.4 as previous comment.
			tsSettings.module = ts.ModuleKind.None;
		}
	}

	if (settings.sourceRoot !== undefined) {
		console.warn('gulp-typescript: sourceRoot isn\'t supported any more. Use sourceRoot option of gulp-sourcemaps instead.')
	}

	if (settings.declarationFiles !== undefined) {
		tsSettings.declaration = settings.declarationFiles;
	}

	tsSettings.sourceMap = true;

	// Suppress errors when providing `allowJs` without `outDir`.
	(<tsApi.TSOptions18> tsSettings).suppressOutputPathCheck = true;

	if ((<tsApi.TSOptions20> tsSettings).baseUrl) {
		(<tsApi.TSOptions20> tsSettings).baseUrl = path.resolve(projectPath, (<tsApi.TSOptions20> tsSettings).baseUrl);
	}
	if ((<tsApi.TSOptions20> tsSettings).rootDirs) {
		(<tsApi.TSOptions20> tsSettings).rootDirs = (<tsApi.TSOptions20> tsSettings).rootDirs.map(
			dir => path.resolve(projectPath, dir)
		);
	}

	return tsSettings;
}

module compile {
	export interface Settings {
		out?: string;
		outFile?: string;
		outDir?: string;

		allowNonTsExtensions?: boolean;
		charset?: string;
		codepage?: number;
		declaration?: boolean; // alias of declarationFiles
		locale?: string;
		mapRoot?: string;
		noEmitOnError?: boolean;
		noImplicitAny?: boolean;
		noLib?: boolean;
		noLibCheck?: boolean;
		noResolve?: boolean;
		preserveConstEnums?: boolean;
		removeComments?: boolean;
		suppressImplicitAnyIndexErrors?: boolean;

		target?: string | ts.ScriptTarget;
		module?: string | ts.ModuleKind;
		moduleResolution?: string | number;
		jsx?: string | number;

		declarationFiles?: boolean;

		noExternalResolve?: boolean;
		sortOutput?: boolean;

		typescript?: typeof ts;

		isolatedModules?: boolean;

		rootDir?: string; // Only supported when using tsProject.src(). If you're not using tsProject.src, use base option of gulp.src instead.

		// Unsupported by gulp-typescript
		sourceRoot?: string; // Use sourceRoot in gulp-sourcemaps instead
	}
	export interface FilterSettings {
		referencedFrom: string[];
	}
	export import Project = project.Project;
	export import reporter = _reporter;

	export function createProject(settings?: Settings);
	export function createProject(tsConfigFileName: string, settings?: Settings);
	export function createProject(fileNameOrSettings?: string | Settings, settings?: Settings): Project {
		let tsConfigFileName: string = undefined;
<<<<<<< HEAD
		let tsConfigContent: tsConfig.TsConfig = undefined;
		let projectDirectory = process.cwd();
=======
		let tsConfigContent: TsConfig = undefined;
>>>>>>> 0b2f4235
		if (fileNameOrSettings !== undefined) {
			if (typeof fileNameOrSettings === 'string') {
				tsConfigFileName = fileNameOrSettings;
				projectDirectory = path.dirname(fileNameOrSettings);
				// load file and strip BOM, since JSON.parse fails to parse if there's a BOM present
				let tsConfigText = fs.readFileSync(fileNameOrSettings).toString();
				const typescript = (settings && settings.typescript) || ts;
				const tsConfig = tsApi.parseTsConfig(typescript, tsConfigFileName, tsConfigText);
				tsConfigContent = tsConfig.config || {};
				if (tsConfig.error) {
					console.log(tsConfig.error.messageText);
				}
				let newSettings: any = {};
				if (tsConfigContent.compilerOptions) {
					for (const key of Object.keys(tsConfigContent.compilerOptions)) {
						newSettings[key] = tsConfigContent.compilerOptions[key];
					}
				}
				if (settings) {
					for (const key of Object.keys(settings)) {
						newSettings[key] = settings[key];
					}
				}
				settings = newSettings;
			} else {
				settings = fileNameOrSettings;
			}
		}

		const project = new Project(tsConfigFileName, tsConfigContent, getCompilerOptions(settings, projectDirectory), settings.noExternalResolve ? true : false, settings.sortOutput ? true : false, settings.typescript);

		// Isolated modules are only supported when using TS1.5+
		if (project.options['isolatedModules'] && !tsApi.isTS14(project.typescript)) {
			if (project.options.out !== undefined || project.options['outFile'] !== undefined || project.sortOutput) {
				console.warn('You cannot combine option `isolatedModules` with `out`, `outFile` or `sortOutput`');
			}

			project.options['newLine'] = (<any>ts).NewLineKind.LineFeed; //new line option/kind fails TS1.4 typecheck
			project.options.sourceMap = false;
			project.options.declaration = false;
			project.options['inlineSourceMap'] = true;
			project.compiler = new compiler.FileCompiler();
		} else {
			project.compiler = new compiler.ProjectCompiler();
		}

		return project;
	}

	export function filter(project: Project, filters: FilterSettings): NodeJS.ReadWriteStream {
		let filterObj: _filter.Filter = undefined;
		return through2.obj(function (file: gutil.File, encoding, callback: () => void) {
			if (!filterObj) { // Make sure we create the filter object when the compilation is complete.
				filterObj = new _filter.Filter(project, filters);
			}

			if (filterObj.match(file.path)) this.push(file);

			callback();
		});
	}
}

export = compile;<|MERGE_RESOLUTION|>--- conflicted
+++ resolved
@@ -278,12 +278,8 @@
 	export function createProject(tsConfigFileName: string, settings?: Settings);
 	export function createProject(fileNameOrSettings?: string | Settings, settings?: Settings): Project {
 		let tsConfigFileName: string = undefined;
-<<<<<<< HEAD
-		let tsConfigContent: tsConfig.TsConfig = undefined;
+		let tsConfigContent: TsConfig = undefined;
 		let projectDirectory = process.cwd();
-=======
-		let tsConfigContent: TsConfig = undefined;
->>>>>>> 0b2f4235
 		if (fileNameOrSettings !== undefined) {
 			if (typeof fileNameOrSettings === 'string') {
 				tsConfigFileName = fileNameOrSettings;
