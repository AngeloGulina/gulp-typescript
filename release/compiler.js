var ts = require('typescript');
var path = require('path');
var tsApi = require('./tsapi');
<<<<<<< HEAD
var input = require('./input');
var output = require('./output');
var host = require('./host');
var filter = require('./filter');
=======
var output_1 = require('./output');
var host_1 = require('./host');
var filter_1 = require('./filter');
var reporter_1 = require('./reporter');
>>>>>>> 0610692c
var utils = require('./utils');
/**
 * Compiles a whole project, with full type checking
 */
var ProjectCompiler = (function () {
    function ProjectCompiler() {
    }
    ProjectCompiler.prototype.prepare = function (_project) {
        this.project = _project;
    };
    ProjectCompiler.prototype.inputFile = function (file) { };
    ProjectCompiler.prototype.inputDone = function () {
        if (!this.project.input.firstSourceFile) {
            this.project.output.finish(reporter_1.emptyCompilationResult());
            return;
        }
        if (!this.project.input.isChanged(true)) {
            // Re-use old output
            var old = this.project.previousOutput;
            for (var _i = 0, _a = old.errors; _i < _a.length; _i++) {
                var error = _a[_i];
                this.project.output.error(error);
            }
            for (var _b = 0, _c = Object.keys(old.files); _b < _c.length; _b++) {
                var fileName = _c[_b];
                var file = old.files[fileName];
                this.project.output.write(file.fileName + '.js', file.content[output_1.OutputFileKind.JavaScript]);
                this.project.output.write(file.fileName + '.js.map', file.content[output_1.OutputFileKind.SourceMap]);
                if (file.content[output_1.OutputFileKind.Definitions] !== undefined) {
                    this.project.output.write(file.fileName + '.d.ts', file.content[output_1.OutputFileKind.Definitions]);
                }
            }
            this.project.output.finish(old.results);
            return;
        }
        var root = this.project.input.commonBasePath;
        this.project.options.sourceRoot = root;
        this.project.options.rootDir = root; // rootDir was added in 1.5 & not available in 1.4
        this.host = new host_1.Host(this.project.typescript, this.project.currentDirectory, this.project.input, !this.project.noExternalResolve, this.project.options.target >= 2 /* ES6 */ ? 'lib.es6.d.ts' : 'lib.d.ts');
        var rootFilenames = this.project.input.getFileNames(true);
        if (this.project.filterSettings !== undefined) {
            var filter = new filter_1.Filter(this.project, this.project.filterSettings);
            rootFilenames = rootFilenames.filter(function (fileName) { return filter.match(fileName); });
        }
        if (tsApi.isTS14(this.project.typescript) && !this.project.singleOutput) {
            // Add an empty file under the root, as the rootDir option is not supported in TS1.4.
            var emptyFileName = path.join(root, '________________empty.ts');
            rootFilenames.push(emptyFileName);
            this.project.input.addContent(emptyFileName, '');
        }
        // Creating a program to compile the sources
        this.program = this.project.typescript.createProgram(rootFilenames, this.project.options, this.host);
        var _d = tsApi.getDiagnosticsAndEmit(this.program), errors = _d[0], result = _d[1];
        for (var i = 0; i < errors.length; i++) {
            this.project.output.diagnostic(errors[i]);
        }
        for (var fileName in this.host.output) {
            if (!this.host.output.hasOwnProperty(fileName))
                continue;
            var content = this.host.output[fileName];
            var _d = utils.splitExtension(fileName), extension = _d[1];
            if (extension === 'js') {
                content = this.removeSourceMapComment(content);
            }
            this.project.output.write(fileName, content);
        }
        this.project.output.finish(result);
    };
    Object.defineProperty(ProjectCompiler.prototype, "commonBaseDiff", {
        /**
         * Calculates the difference between the common base directory calculated based on the base paths of the input files
         * and the common source directory calculated by TypeScript.
         */
        get: function () {
            if (this._commonBaseDiff)
                return this._commonBaseDiff;
            var expected = this.project.input.commonBasePath;
            var real = this.project.input.commonSourceDirectory;
            var length = real.length - expected.length;
            this._commonBaseDiff = [length, real.substring(real.length - length)];
            if (length > 0) {
                this._commonBaseDiff = [length, real.substring(real.length - length)];
            }
            else {
                this._commonBaseDiff = [length, expected.substring(expected.length + length)];
            }
            if (this._commonBaseDiff[1] === '/' || this._commonBaseDiff[1] === '\\') {
                this._commonBaseDiff = [0, ''];
            }
            return this._commonBaseDiff;
        },
        enumerable: true,
        configurable: true
    });
    ProjectCompiler.prototype.correctSourceMap = function (map) {
        var _this = this;
        var _a = this.commonBaseDiff, diffLength = _a[0], diff = _a[1];
        if (this.project.singleOutput)
            return true;
        if (diffLength < 0) {
            // There were files added outside of the common base.
            var outsideRoot = false;
            map.sources = map.sources.map(function (fileName) {
                var full = utils.normalizePath(path.join(_this.project.input.commonSourceDirectory, fileName));
                var relative = path.relative(utils.normalizePath(_this.project.input.commonBasePath), full);
                var first2 = relative.substring(0, 2);
                var first3 = relative.substring(0, 3);
                if (first3 === '../' || first3 === '..\\') {
                    outsideRoot = true;
                }
                else if (first2 === './' || first2 === '.\\') {
                    relative = relative.substring(2);
                }
                return full.substring(full.length - relative.length);
            });
            if (outsideRoot)
                return false;
        }
        return true;
    };
    ProjectCompiler.prototype.removeSourceMapComment = function (content) {
        // By default the TypeScript automaticly inserts a source map comment.
        // This should be removed because gulp-sourcemaps takes care of that.
        // The comment is always on the last line, so it's easy to remove it
        // (But the last line also ends with a \n, so we need to look for the \n before the other)
        var index = content.lastIndexOf('\n', content.length - 2);
        return content.substring(0, index) + '\n';
    };
    return ProjectCompiler;
})();
exports.ProjectCompiler = ProjectCompiler;
var FileCompiler = (function () {
    function FileCompiler() {
        this.errorsPerFile = {};
        this.previousErrorsPerFile = {};
    }
    FileCompiler.prototype.prepare = function (_project) {
        this.project = _project;
        this.project.input.noParse = true;
    };
    FileCompiler.prototype.inputFile = function (file) {
        if (file.fileNameNormalized.substr(file.fileNameNormalized.length - 5) === '.d.ts') {
            return; // Don't compile definition files
        }
        if (this.project.input.getFileChange(file.fileNameOriginal).state === input.FileChangeState.Equal) {
            // Not changed, re-use old file.
            var old = this.project.previousOutput;
            for (var _i = 0, _a = this.previousErrorsPerFile[file.fileNameNormalized]; _i < _a.length; _i++) {
                var error = _a[_i];
                this.project.output.diagnostic(error);
            }
            this.errorsPerFile[file.fileNameNormalized] = this.previousErrorsPerFile[file.fileNameNormalized];
            for (var _b = 0, _c = Object.keys(old.files); _b < _c.length; _b++) {
                var fileName = _c[_b];
                var oldFile = old.files[fileName];
                if (oldFile.original.fileNameNormalized !== file.fileNameNormalized)
                    continue;
                this.project.output.write(oldFile.fileName + '.js', oldFile.content[output.OutputFileKind.JavaScript]);
                this.project.output.write(oldFile.fileName + '.js.map', oldFile.content[output.OutputFileKind.SourceMap]);
            }
            return;
        }
        var diagnostics = [];
        var outputString = tsApi.transpile(this.project.typescript, file.content, this.project.options, file.fileNameOriginal, diagnostics);
        for (var _d = 0; _d < diagnostics.length; _d++) {
            var diagnostic = diagnostics[_d];
            this.project.output.diagnostic(diagnostic);
        }
        var index = outputString.lastIndexOf('\n');
        var mapString = outputString.substring(index + 1);
        if (mapString.substring(0, 1) === '\r')
            mapString = mapString.substring(1);
        var start = '//# sourceMappingURL=data:application/json;base64,';
        if (mapString.substring(0, start.length) !== start) {
            console.error('Couldn\'t read the sourceMap generated by TypeScript. This is likely an issue with gulp-typescript.');
            return;
        }
        mapString = mapString.substring(start.length);
        var map = JSON.parse(new Buffer(mapString, 'base64').toString());
        map.sourceRoot = path.resolve(file.gulp.cwd, file.gulp.base);
        map.sources[0] = path.relative(map.sourceRoot, file.gulp.path);
        var fileNameExtensionless = utils.splitExtension(file.fileNameOriginal)[0];
        this.project.output.write(fileNameExtensionless + '.js', outputString.substring(0, index));
        this.project.output.write(fileNameExtensionless + '.js.map', JSON.stringify(map));
        this.errorsPerFile[file.fileNameNormalized] = diagnostics;
    };
    FileCompiler.prototype.inputDone = function () {
        this.project.output.finish();
        this.previousErrorsPerFile = this.errorsPerFile;
        this.errorsPerFile = {};
    };
    FileCompiler.prototype.correctSourceMap = function (map) {
        return true;
    };
    return FileCompiler;
})();
exports.FileCompiler = FileCompiler;<|MERGE_RESOLUTION|>--- conflicted
+++ resolved
@@ -1,17 +1,11 @@
 var ts = require('typescript');
 var path = require('path');
 var tsApi = require('./tsapi');
-<<<<<<< HEAD
-var input = require('./input');
-var output = require('./output');
-var host = require('./host');
-var filter = require('./filter');
-=======
+var input_1 = require('./input');
 var output_1 = require('./output');
 var host_1 = require('./host');
 var filter_1 = require('./filter');
 var reporter_1 = require('./reporter');
->>>>>>> 0610692c
 var utils = require('./utils');
 /**
  * Compiles a whole project, with full type checking
@@ -72,7 +66,7 @@
             if (!this.host.output.hasOwnProperty(fileName))
                 continue;
             var content = this.host.output[fileName];
-            var _d = utils.splitExtension(fileName), extension = _d[1];
+            var _e = utils.splitExtension(fileName), extension = _e[1];
             if (extension === 'js') {
                 content = this.removeSourceMapComment(content);
             }
@@ -156,7 +150,7 @@
         if (file.fileNameNormalized.substr(file.fileNameNormalized.length - 5) === '.d.ts') {
             return; // Don't compile definition files
         }
-        if (this.project.input.getFileChange(file.fileNameOriginal).state === input.FileChangeState.Equal) {
+        if (this.project.input.getFileChange(file.fileNameOriginal).state === input_1.FileChangeState.Equal) {
             // Not changed, re-use old file.
             var old = this.project.previousOutput;
             for (var _i = 0, _a = this.previousErrorsPerFile[file.fileNameNormalized]; _i < _a.length; _i++) {
@@ -169,13 +163,14 @@
                 var oldFile = old.files[fileName];
                 if (oldFile.original.fileNameNormalized !== file.fileNameNormalized)
                     continue;
-                this.project.output.write(oldFile.fileName + '.js', oldFile.content[output.OutputFileKind.JavaScript]);
-                this.project.output.write(oldFile.fileName + '.js.map', oldFile.content[output.OutputFileKind.SourceMap]);
+                this.project.output.write(oldFile.fileName + '.js', oldFile.content[output_1.OutputFileKind.JavaScript]);
+                this.project.output.write(oldFile.fileName + '.js.map', oldFile.content[output_1.OutputFileKind.SourceMap]);
             }
             return;
         }
         var diagnostics = [];
         var outputString = tsApi.transpile(this.project.typescript, file.content, this.project.options, file.fileNameOriginal, diagnostics);
+        console.log('errors', diagnostics.length);
         for (var _d = 0; _d < diagnostics.length; _d++) {
             var diagnostic = diagnostics[_d];
             this.project.output.diagnostic(diagnostic);
@@ -199,7 +194,7 @@
         this.errorsPerFile[file.fileNameNormalized] = diagnostics;
     };
     FileCompiler.prototype.inputDone = function () {
-        this.project.output.finish();
+        this.project.output.finish(undefined);
         this.previousErrorsPerFile = this.errorsPerFile;
         this.errorsPerFile = {};
     };
